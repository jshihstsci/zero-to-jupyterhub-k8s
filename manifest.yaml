--- conflicted
+++ resolved
@@ -5,11 +5,11 @@
 # A volume for the hub is automatically provisioned b/c its pvc
 # is using a storage class. There is no need to manually provision
 # any disks on the cluster.
-# 
-# When a single user pod is spun up, a corresponding pvc is 
+#
+# When a single user pod is spun up, a corresponding pvc is
 # dynamically provisioned by kubespawner. If a pvc for that user
 # already exists, the pod mounts to the existing pvc.
-# 
+#
 
 kind: StorageClass
 apiVersion: storage.k8s.io/v1beta1
@@ -31,23 +31,6 @@
   # Please generate a new one for your own deployment!
   auth.jhub-token.proxy: Kev4Shai9phai0Eez2aiyaefaepheutei3baehaiseipheef1Ah2cah4xeaquohr
 ---
-<<<<<<< HEAD
-apiVersion: v1
-kind: PersistentVolume
-metadata:
-  name: data8-hub-workdir-02
-spec:
-  capacity:
-    storage: 10Gi
-  accessModes:
-    - ReadWriteOnce
-  persistentVolumeReclaimPolicy: Retain
-  gcePersistentDisk:
-    pdName: data8-hub-workdir-02
-    fsType: ext4
----
-=======
->>>>>>> a16372d8
 kind: PersistentVolumeClaim
 apiVersion: v1
 metadata:
