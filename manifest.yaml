--- conflicted
+++ resolved
@@ -11,29 +11,6 @@
 # already exists, the pod mounts to the existing pvc.
 #
 
-<<<<<<< HEAD
-# kind: ConfigMap
-# apiVersion: v1
-# metadata:
-#   name: cull-config
-# data:
-#   # Used to authenticate the culler to the hub. This string was generated with `openssl rand -hex 32`.
-#   auth.jhub-token.cull: 13fdff1305cd883e49223908186a63294922dadb59b5d1122473041f160c4b03
-# ---
-apiVersion: v1
-kind: PersistentVolume
-metadata:
-  name: data8-hub-workdir-01
-spec:
-  capacity:
-    storage: 10Gi
-  accessModes:
-    - ReadWriteOnce
-  persistentVolumeReclaimPolicy: Retain
-  gcePersistentDisk:
-    pdName: data8-hub-workdir-01
-    fsType: ext4
-=======
 kind: StorageClass
 apiVersion: storage.k8s.io/v1beta1
 metadata:
@@ -53,7 +30,6 @@
   # Used to authenticate the hub to the proxy. This string was generated with `pwgen 64`.
   # Please generate a new one for your own deployment!
   auth.jhub-token.proxy: Kev4Shai9phai0Eez2aiyaefaepheutei3baehaiseipheef1Ah2cah4xeaquohr
->>>>>>> a64417f7
 ---
 kind: PersistentVolumeClaim
 apiVersion: v1
