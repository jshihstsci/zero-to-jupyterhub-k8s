# syntax = docker/dockerfile:1.3
<<<<<<< HEAD
# VULN_SCAN_TIME=2022-08-08_05:22:22
=======
# The build stage
# ---------------
FROM python:3.9-bullseye as build-stage

# VULN_SCAN_TIME=2022-10-31_05:34:04
>>>>>>> 3ceefff6


# The build stage
# ---------------
# This stage is building Python wheels for use in later stages by using a base
# image that has more pre-requisites to do so, such as a C++ compiler.
#
FROM python:3.9-bullseye as build-stage

# Build wheels
#
# We set pip's cache directory and expose it across build stages via an
# ephemeral docker cache (--mount=type=cache,target=${PIP_CACHE_DIR}).
#
COPY requirements.txt requirements.txt
ARG PIP_CACHE_DIR=/tmp/pip-cache
RUN --mount=type=cache,target=${PIP_CACHE_DIR} \
    pip install build \
 && pip wheel \
        --wheel-dir=/tmp/wheels \
        -r requirements.txt \
        # Additional wheels for default-stage. Updates below should be repeated
        # in default-stage.
        #
        py-spy


# The final stage - slim version
# ------------------------------
# This stage is built and published as jupyterhub/k8s-hub-slim. It is meant to
# provide no non-essential packages.
#
FROM python:3.9-slim-bullseye as slim-stage
ENV DEBIAN_FRONTEND=noninteractive

ARG NB_USER=jovyan \
    NB_UID=1000 \
    HOME=/home/jovyan
RUN adduser \
        --disabled-password \
        --gecos "Default user" \
        --uid ${NB_UID} \
        --home ${HOME} \
        --force-badname \
        ${NB_USER}

RUN apt-get update \
 && apt-get upgrade -y \
 && apt-get install -y --no-install-recommends \
        # requirement for pycurl
        libcurl4 \
        # requirement for using a local sqlite database
        sqlite3 \
        tini \
 && rm -rf /var/lib/apt/lists/*

# install wheels built in the build-stage
COPY requirements.txt /tmp/requirements.txt
ARG PIP_CACHE_DIR=/tmp/pip-cache
RUN --mount=type=cache,target=${PIP_CACHE_DIR} \
    --mount=type=cache,from=build-stage,source=/tmp/wheels,target=/tmp/wheels \
    pip install \
        --find-links=/tmp/wheels/ \
        -r /tmp/requirements.txt

WORKDIR /srv/jupyterhub
RUN chown ${NB_USER}:${NB_USER} /srv/jupyterhub
USER ${NB_USER}

EXPOSE 8081
ENTRYPOINT ["tini", "--"]
CMD ["jupyterhub", "--config", "/usr/local/etc/jupyterhub/jupyterhub_config.py"]


# The final stage - default version
# ---------------------------------
# We add a few non-critical packages on top of the slim version to provide some
# additional utility.
#
FROM slim-stage as default-stage

USER root

ARG PIP_CACHE_DIR=/tmp/pip-cache
RUN --mount=type=cache,target=${PIP_CACHE_DIR} \
    --mount=type=cache,from=build-stage,source=/tmp/wheels,target=/tmp/wheels \
    pip install \
        --find-links=/tmp/wheels/ \
        # Updates below should be repeated in build-stage.
        #
        # py-spy is useful for profiling performance of running hubs
        py-spy

RUN apt-get update \
 && apt-get install -y --no-install-recommends \
        curl \
        dnsutils \
        git \
        less \
        vim \
 && rm -rf /var/lib/apt/lists/*

USER ${NB_USER}<|MERGE_RESOLUTION|>--- conflicted
+++ resolved
@@ -1,13 +1,5 @@
 # syntax = docker/dockerfile:1.3
-<<<<<<< HEAD
-# VULN_SCAN_TIME=2022-08-08_05:22:22
-=======
-# The build stage
-# ---------------
-FROM python:3.9-bullseye as build-stage
-
 # VULN_SCAN_TIME=2022-10-31_05:34:04
->>>>>>> 3ceefff6
 
 
 # The build stage
