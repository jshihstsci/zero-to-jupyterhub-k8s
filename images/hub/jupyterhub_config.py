--- conflicted
+++ resolved
@@ -65,22 +65,11 @@
     ('uid', 'uid'),
     ('fs_gid', 'fs-gid'),
     ('service_account', 'service-account-name'),
+    ('scheduler_name', 'scheduler-name'),
     ('node_selector', 'node-selector'),
 ):
     set_config_if_not_none(c.KubeSpawner, trait, 'singleuser.' + cfg_key)
 
-<<<<<<< HEAD
-=======
-c.KubeSpawner.uid = get_config('singleuser.uid')
-c.KubeSpawner.fs_gid = get_config('singleuser.fs-gid')
-
-service_account_name = get_config('singleuser.service-account-name', None)
-if service_account_name:
-    c.KubeSpawner.service_account = service_account_name
-c.KubeSpawner.scheduler_name = get_config('singleuser.scheduler-name', "")
-
-c.KubeSpawner.node_selector = get_config('singleuser.node-selector')
->>>>>>> 7310d991
 # Configure dynamically provisioning pvc
 storage_type = get_config('singleuser.storage.type')
 if storage_type == 'dynamic':
