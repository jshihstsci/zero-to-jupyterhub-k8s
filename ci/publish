#!/bin/bash
# This script publishes the Helm chart to the JupyterHub Helm chart repo and
# pushes associated built docker images to Docker hub using chartpress.
# --------------------------------------------------------------------------

# Exit on error and raise an error for unset environment variables
set -eu

<<<<<<< HEAD
# chartpress use git to push to our Helm chart repository, which is the gh-pages
# branch of jupyterhub/helm-chart. We have installed a private SSH key within
# the ~/.ssh folder with permissions to push to jupyterhub/helm-chart.
if [[ $GITHUB_REF != refs/tags/* ]]; then
=======
# Decrypt a private SSH key having its public key registered on GitHub. It will
# be used to establish an identity with rights to push to the git repository
# hosting our Helm charts: https://github.com/jupyterhub/helm-chart
openssl aes-256-cbc -K $encrypted_c6b45058ffe8_key -iv $encrypted_c6b45058ffe8_iv -in ci/publish-id_rsa.enc -out ci/id_rsa -d
chmod 0400 ci/id_rsa

# Configure docker with credentials to let chartpress push images to docker hub.
docker login -u "${DOCKER_USERNAME}" -p "${DOCKER_PASSWORD}"

# Activate logging of bash commands now that the sensitive stuff is done
set -x

# As chartpress uses git to push to our Helm chart repository, we configure
# git ahead of time to use the identity we decrypted earlier.
export GIT_SSH_COMMAND="ssh -i ${PWD}/ci/id_rsa"

if [ "${TRAVIS_TAG:-}" == "" ]; then
>>>>>>> 115402d8
    # Using --long, we are ensured to get a build suffix, which ensures we don't
    # build the same tag twice. Using --extra-message, we help automation like
    # henchbot to submit update PRs to jupyterhub/mybinder.org-deploy.
    #
    # ref: https://github.com/jupyterhub/chartpress#usage ref:
    # https://github.com/henchbot/mybinder.org-upgrades
    #
    # NOTE: By crafting a smart commit message for the publication commit to
    #       jupyterhub/helm-chart, we can make GitHub help us mention the
    #       publication commit in the PR or commit. This helps users realize
    #       what version they need to upgrade to etc in order to be able to
    #       benefit from the merged PR in a development release.
    #
    #       GitHub merge commits contain a PR reference like #123. `sed` looks
    #       to extract either a PR reference like #123 or fall back to create a
    #       commit hash reference like @123abcd. Combined with TRAVIS_REPO_SLUG
    #       we craft a commit message like jupyterhub/binderhub#123 or
    #       jupyterhub/binderhub@123abcd which will be understood as a reference
    #       by GitHub.
    PR_OR_HASH=$(git log -1 --pretty=%B | head -n1 | sed 's/^.*\(#[0-9]*\).*/\1/' | sed 's/^\([0-9a-f]*\)-.*/@\1/')
    EXTRA_MESSAGE="${TRAVIS_REPO_SLUG}${PR_OR_HASH}"
    chartpress --push --publish-chart --long --extra-message "${EXTRA_MESSAGE}"
else
    # Setting a tag explicitly enforces a rebuild if this tag had already been
    # built and we wanted to override it.
    chartpress --push --publish-chart --tag "${GITHUB_REF:10}"
fi

# Let us log the changes chartpress did, it should include replacements for
# fields in values.yaml, such as what tag for various images we are using.
git --no-pager diff<|MERGE_RESOLUTION|>--- conflicted
+++ resolved
@@ -3,33 +3,13 @@
 # pushes associated built docker images to Docker hub using chartpress.
 # --------------------------------------------------------------------------
 
-# Exit on error and raise an error for unset environment variables
-set -eu
+# Exit on errors, assert env vars, log commands
+set -eux
 
-<<<<<<< HEAD
 # chartpress use git to push to our Helm chart repository, which is the gh-pages
 # branch of jupyterhub/helm-chart. We have installed a private SSH key within
 # the ~/.ssh folder with permissions to push to jupyterhub/helm-chart.
 if [[ $GITHUB_REF != refs/tags/* ]]; then
-=======
-# Decrypt a private SSH key having its public key registered on GitHub. It will
-# be used to establish an identity with rights to push to the git repository
-# hosting our Helm charts: https://github.com/jupyterhub/helm-chart
-openssl aes-256-cbc -K $encrypted_c6b45058ffe8_key -iv $encrypted_c6b45058ffe8_iv -in ci/publish-id_rsa.enc -out ci/id_rsa -d
-chmod 0400 ci/id_rsa
-
-# Configure docker with credentials to let chartpress push images to docker hub.
-docker login -u "${DOCKER_USERNAME}" -p "${DOCKER_PASSWORD}"
-
-# Activate logging of bash commands now that the sensitive stuff is done
-set -x
-
-# As chartpress uses git to push to our Helm chart repository, we configure
-# git ahead of time to use the identity we decrypted earlier.
-export GIT_SSH_COMMAND="ssh -i ${PWD}/ci/id_rsa"
-
-if [ "${TRAVIS_TAG:-}" == "" ]; then
->>>>>>> 115402d8
     # Using --long, we are ensured to get a build suffix, which ensures we don't
     # build the same tag twice. Using --extra-message, we help automation like
     # henchbot to submit update PRs to jupyterhub/mybinder.org-deploy.
