#
# We are using a GCE disk as persistent storage for the Hub
# and for each individual user node.
#
# A volume for the hub is automatically provisioned b/c its pvc
# is using a storage class. There is no need to manually provision
# any disks on the cluster.
#
# When a single user pod is spun up, a corresponding pvc is
# dynamically provisioned by kubespawner. If a pvc for that user
# already exists, the pod mounts to the existing pvc.
#
apiVersion: v1
kind: Service
metadata:
  name: proxy-api
  namespace: {{ .Values.name }}
spec:
  selector:
    name: proxy-pod
  ports:
    - protocol: TCP
      port: 8001
      targetPort: 8001
---
apiVersion: v1
kind: Service
metadata:
  name: proxy-public
  namespace: {{ .Values.name }}
spec:
  type: LoadBalancer
  {{ if .Values.publicIP }}
  loadBalancerIP: {{ .Values.publicIP }}
  {{ end }}
  selector:
    name: proxy-pod
  ports:
    - protocol: TCP
      port: 80
      targetPort: 8000
---
apiVersion: extensions/v1beta1
kind: Deployment
metadata:
  name: proxy-deployment
  namespace: {{ .Values.name }}
spec:
  replicas: 1
  template:
    metadata:
      labels:
        name: proxy-pod
    spec:
      containers:
      - name: proxy-container
<<<<<<< HEAD
        image: gcr.io/data-8/jupyterhub-k8s-proxy:bb74350
=======
        image: "gcr.io/data-8/jupyterhub-k8s-proxy:bb74350"
>>>>>>> c0f15b56
        env:
          - name: CONFIGPROXY_AUTH_TOKEN
            valueFrom:
              configMapKeyRef:
                name: hub-config
                key: token.proxy
        ports:
          - containerPort: 8000
            name: proxy-public
          - containerPort: 8001
            name: api
<|MERGE_RESOLUTION|>--- conflicted
+++ resolved
@@ -54,11 +54,7 @@
     spec:
       containers:
       - name: proxy-container
-<<<<<<< HEAD
-        image: gcr.io/data-8/jupyterhub-k8s-proxy:bb74350
-=======
         image: "gcr.io/data-8/jupyterhub-k8s-proxy:bb74350"
->>>>>>> c0f15b56
         env:
           - name: CONFIGPROXY_AUTH_TOKEN
             valueFrom:
