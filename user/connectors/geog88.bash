--- conflicted
+++ resolved
@@ -3,15 +3,5 @@
 ${CONDA_DIR}/bin/pip --no-cache-dir install \
     fiona==1.7.4 \
     mplleaflet==0.0.5 \
-<<<<<<< HEAD
-    ;
-
-${CONDA_DIR}/bin/conda install --quiet --yes \
-    libspatialindex=1.8.5 \
-    rtree=0.8.3 \
-    geopandas=0.2.1
-=======
     rtree==0.8.3 \
-    geopandas==0.2.1
-    ;
->>>>>>> 080317f7
+    geopandas==0.2.1